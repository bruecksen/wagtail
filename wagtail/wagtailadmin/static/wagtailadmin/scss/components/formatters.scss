--- conflicted
+++ resolved
@@ -179,12 +179,11 @@
     display:inline;
 }
 
-<<<<<<< HEAD
 .unlist{
     @include unlist();
-=======
+}
+
 /* utility class to allow things to be scrollable if their contents can't wrap more nicely */
 .overflow{
     overflow:auto;
->>>>>>> 01d059ee
 }