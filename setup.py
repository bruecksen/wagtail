#!/usr/bin/env python

try:
    from setuptools import setup, find_packages
except ImportError:
    from distutils.core import setup


# Hack to prevent stupid TypeError: 'NoneType' object is not callable error on
# exit of python setup.py test # in multiprocessing/util.py _exit_function when
# running python setup.py test (see
# http://www.eby-sarna.com/pipermail/peak/2010-May/003357.html)
try:
    import multiprocessing
except ImportError:
    pass


setup(
    name='wagtail',
    version='0.1',
    description='A Django content management system focused on flexibility and user experience',
    author='Matthew Westcott',
    author_email='matthew.westcott@torchbox.com',
    url='http://wagtail.io/',
    packages=find_packages(),
    include_package_data=True,
    license='BSD',
    long_description=open('README.rst').read(),
    classifiers=[
        'Development Status :: 4 - Beta',
        'Environment :: Web Environment',
        'Intended Audience :: Developers',
        'License :: OSI Approved :: BSD License',
        'Operating System :: OS Independent',
        'Programming Language :: Python',
        'Programming Language :: Python :: 2.7',
        'Framework :: Django',
        'Topic :: Internet :: WWW/HTTP :: Site Management',
    ],
    install_requires=[
        "Django>=1.6.1",
        "South>=0.8.4",
        "django-compressor>=1.3",
        "django-modelcluster>=0.1",
<<<<<<< HEAD
        "elasticutils>=0.8.2",
        "pyelasticsearch>=0.6.1",
        "django-taggit==0.10",
=======
        "Embedly>=0.5.0",
        "django-taggit>=0.11.2",
>>>>>>> 7d4696c8
        "Pillow>=2.3.0",
        "beautifulsoup4>=4.3.2",
        "lxml>=3.3.0",
        "BeautifulSoup==3.2.1",  # django-compressor gets confused if we have lxml but not BS3 installed
    ],
    zip_safe=False,
)<|MERGE_RESOLUTION|>--- conflicted
+++ resolved
@@ -43,14 +43,7 @@
         "South>=0.8.4",
         "django-compressor>=1.3",
         "django-modelcluster>=0.1",
-<<<<<<< HEAD
-        "elasticutils>=0.8.2",
-        "pyelasticsearch>=0.6.1",
-        "django-taggit==0.10",
-=======
-        "Embedly>=0.5.0",
         "django-taggit>=0.11.2",
->>>>>>> 7d4696c8
         "Pillow>=2.3.0",
         "beautifulsoup4>=4.3.2",
         "lxml>=3.3.0",
